[package]
name = "ryokan"
version = "0.0.1"
edition = "2024"
categories = ["command-line-utilities"]
keywords = ["cli", "tui", "command-line"]
readme = "README.md"
repository = "https://github.com/walker84837/ryokan"

[profile.dev]
debug = false

[profile.release]
strip = true
lto = true
overflow-checks = true
panic = "abort"

[dependencies]
aes-gcm = "0.10.3"
<<<<<<< HEAD
anyhow = "1.0.100"
=======
anyhow = "1.0.99"
>>>>>>> 61a0edbd
argon2 = "0.5.3"
crossterm = "0.29.0"
clap = { version = "4.5.48", features = ["derive"] }
dirs = "6.0.0"
env_logger = "0.11.8"
log = "0.4.28"
rand = "0.8.5"
ratatui = "0.29.0"
rpassword = "7.4.0"
serde = "1.0.228"
serde_derive = "1.0.210"
serde_json = "1.0.140"
tempfile = "3.23.0"
thiserror = "2.0.17"
toml = "0.9.7"
tui = "0.19.0"
uuid = { version = "1.18.1", features = ["v4", "fast-rng"] }<|MERGE_RESOLUTION|>--- conflicted
+++ resolved
@@ -18,11 +18,7 @@
 
 [dependencies]
 aes-gcm = "0.10.3"
-<<<<<<< HEAD
 anyhow = "1.0.100"
-=======
-anyhow = "1.0.99"
->>>>>>> 61a0edbd
 argon2 = "0.5.3"
 crossterm = "0.29.0"
 clap = { version = "4.5.48", features = ["derive"] }
