--- conflicted
+++ resolved
@@ -30,15 +30,9 @@
 rpassword = "7.4.0"
 serde = "1.0.219"
 serde_derive = "1.0.210"
-<<<<<<< HEAD
 tempfile = "3.21.0"
-thiserror = "2.0.12"
-toml = "0.9.4"
-=======
-tempfile = "3.20.0"
 toml = "0.9.5"
 thiserror = "2.0.15"
 serde_json = "1.0.140"
->>>>>>> a1f739c5
 tui = "0.19.0"
 uuid = { version = "1.18.0", features = ["v4", "fast-rng"] }