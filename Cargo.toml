[package]
name = "cryptnote"
version = "0.0.1"
edition = "2024"
categories = ["command-line-utilities"]
keywords = ["cli", "tui", "command-line"]
readme = "README.md"
repository = "https://github.com/walker84837/cryptnote"

[profile.dev]
debug = false

[profile.release]
strip = true
lto = true
overflow-checks = true
panic = "abort"

[dependencies]
aes-gcm = "0.10.3"
<<<<<<< HEAD
anyhow = "1.0.99"
=======
anyhow = "1.0.98"
>>>>>>> 655e2cfa
argon2 = "0.5.3"
crossterm = "0.29.0"
clap = { version = "4.5.42", features = ["derive"] }
dirs = "6.0.0"
env_logger = "0.11.8"
log = "0.4.27"
rand = "0.8.5"
ratatui = "0.29.0"
rpassword = "7.4.0"
serde = "1.0.219"
serde_derive = "1.0.210"
tempfile = "3.20.0"
<<<<<<< HEAD
=======
serde_json = "1.0.140"
>>>>>>> 655e2cfa
thiserror = "2.0.12"
toml = "0.9.4"
tui = "0.19.0"
uuid = { version = "1.17.0", features = ["v4", "fast-rng"] }<|MERGE_RESOLUTION|>--- conflicted
+++ resolved
@@ -18,11 +18,7 @@
 
 [dependencies]
 aes-gcm = "0.10.3"
-<<<<<<< HEAD
 anyhow = "1.0.99"
-=======
-anyhow = "1.0.98"
->>>>>>> 655e2cfa
 argon2 = "0.5.3"
 crossterm = "0.29.0"
 clap = { version = "4.5.42", features = ["derive"] }
@@ -35,10 +31,7 @@
 serde = "1.0.219"
 serde_derive = "1.0.210"
 tempfile = "3.20.0"
-<<<<<<< HEAD
-=======
 serde_json = "1.0.140"
->>>>>>> 655e2cfa
 thiserror = "2.0.12"
 toml = "0.9.4"
 tui = "0.19.0"
