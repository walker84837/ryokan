[package]
name = "cryptnote"
version = "0.0.1"
edition = "2021"
categories = ["command-line-utilities"]
keywords = ["cli", "tui", "command-line"]
readme = "README.md"
repository = "https://github.com/walker84837/cryptnote"

[profile.dev]
debug = false

[profile.release]
strip = true
lto = true
overflow-checks = true
panic = "abort"

[dependencies]
aes-gcm = "0.10.3"
anyhow = "1.0.98"
argon2 = "0.5.3"
clap = { version = "4.5.37", features = ["derive"] }
crossterm = "0.29.0"
dirs = "6.0.0"
env_logger = "0.11.8"
log = "0.4.27"
rand = "0.8.5"
ratatui = "0.29.0"
rpassword = "7.4.0"
serde = "1.0.219"
serde_derive = "1.0.210"
<<<<<<< HEAD
tempfile = "3.20.0"
=======
serde_json = "1.0.140"
tempfile = "3.19.1"
>>>>>>> 9aeb3d1a
thiserror = "2.0.12"
toml = "0.8.22"
tui = "0.19.0"
<<<<<<< HEAD
uuid = { version = "1.17.0", features = ["v4", "fast-rng"] }
=======
uuid = { version = "1.16.0", features = ["v4", "fast-rng"] }
>>>>>>> 9aeb3d1a
<|MERGE_RESOLUTION|>--- conflicted
+++ resolved
@@ -30,17 +30,9 @@
 rpassword = "7.4.0"
 serde = "1.0.219"
 serde_derive = "1.0.210"
-<<<<<<< HEAD
 tempfile = "3.20.0"
-=======
 serde_json = "1.0.140"
-tempfile = "3.19.1"
->>>>>>> 9aeb3d1a
 thiserror = "2.0.12"
 toml = "0.8.22"
 tui = "0.19.0"
-<<<<<<< HEAD
-uuid = { version = "1.17.0", features = ["v4", "fast-rng"] }
-=======
-uuid = { version = "1.16.0", features = ["v4", "fast-rng"] }
->>>>>>> 9aeb3d1a
+uuid = { version = "1.17.0", features = ["v4", "fast-rng"] }