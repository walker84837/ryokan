[package]
name = "cryptnote"
version = "0.0.1"
edition = "2024"
categories = ["command-line-utilities"]
keywords = ["cli", "tui", "command-line"]
readme = "README.md"
repository = "https://github.com/walker84837/cryptnote"

[profile.dev]
debug = false

[profile.release]
strip = true
lto = true
overflow-checks = true
panic = "abort"

[dependencies]
aes-gcm = "0.10.3"
anyhow = "1.0.99"
argon2 = "0.5.3"
crossterm = "0.29.0"
clap = { version = "4.5.42", features = ["derive"] }
dirs = "6.0.0"
env_logger = "0.11.8"
log = "0.4.27"
rand = "0.8.5"
ratatui = "0.29.0"
rpassword = "7.4.0"
serde = "1.0.219"
serde_derive = "1.0.210"
tempfile = "3.20.0"
<<<<<<< HEAD
thiserror = "2.0.15"
=======
serde_json = "1.0.140"
thiserror = "2.0.12"
>>>>>>> e8f63025
toml = "0.9.4"
tui = "0.19.0"
uuid = { version = "1.17.0", features = ["v4", "fast-rng"] }<|MERGE_RESOLUTION|>--- conflicted
+++ resolved
@@ -31,12 +31,8 @@
 serde = "1.0.219"
 serde_derive = "1.0.210"
 tempfile = "3.20.0"
-<<<<<<< HEAD
 thiserror = "2.0.15"
-=======
 serde_json = "1.0.140"
-thiserror = "2.0.12"
->>>>>>> e8f63025
 toml = "0.9.4"
 tui = "0.19.0"
 uuid = { version = "1.17.0", features = ["v4", "fast-rng"] }