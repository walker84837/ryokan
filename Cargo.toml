--- conflicted
+++ resolved
@@ -24,11 +24,7 @@
 crossterm = "0.29.0"
 dirs = "6.0.0"
 env_logger = "0.11.8"
-<<<<<<< HEAD
-log = "0.4.26"
-=======
 log = "0.4.27"
->>>>>>> 1c5c4655
 rand = "0.8.5"
 ratatui = "0.29.0"
 rpassword = "7.4.0"
