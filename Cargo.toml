--- conflicted
+++ resolved
@@ -23,13 +23,8 @@
 crossterm = "0.29.0"
 clap = { version = "4.5.42", features = ["derive"] }
 dirs = "6.0.0"
-<<<<<<< HEAD
-env_logger = "0.11.5"
+env_logger = "0.11.8"
 log = "0.4.27"
-=======
-env_logger = "0.11.8"
-log = "0.4.26"
->>>>>>> 083100fd
 rand = "0.8.5"
 ratatui = "0.29.0"
 rpassword = "7.4.0"
