[package]
name = "ryokan"
version = "0.0.1"
edition = "2024"
categories = ["command-line-utilities"]
keywords = ["cli", "tui", "command-line"]
readme = "README.md"
repository = "https://github.com/walker84837/ryokan"

[profile.dev]
debug = false

[profile.release]
strip = true
lto = true
overflow-checks = true
panic = "abort"

[dependencies]
aes-gcm = "0.10.3"
anyhow = "1.0.99"
argon2 = "0.5.3"
crossterm = "0.29.0"
clap = { version = "4.5.48", features = ["derive"] }
dirs = "6.0.0"
env_logger = "0.11.8"
log = "0.4.28"
rand = "0.8.5"
ratatui = "0.29.0"
rpassword = "7.4.0"
serde = "1.0.228"
serde_derive = "1.0.210"
<<<<<<< HEAD
tempfile = "3.20.0"
thiserror = "2.0.12"
toml = "0.9.7"
=======
serde_json = "1.0.140"
tempfile = "3.23.0"
thiserror = "2.0.17"
toml = "0.9.5"
>>>>>>> 2dba6906
tui = "0.19.0"
uuid = { version = "1.18.1", features = ["v4", "fast-rng"] }<|MERGE_RESOLUTION|>--- conflicted
+++ resolved
@@ -30,15 +30,9 @@
 rpassword = "7.4.0"
 serde = "1.0.228"
 serde_derive = "1.0.210"
-<<<<<<< HEAD
-tempfile = "3.20.0"
-thiserror = "2.0.12"
-toml = "0.9.7"
-=======
 serde_json = "1.0.140"
 tempfile = "3.23.0"
 thiserror = "2.0.17"
-toml = "0.9.5"
->>>>>>> 2dba6906
+toml = "0.9.7"
 tui = "0.19.0"
 uuid = { version = "1.18.1", features = ["v4", "fast-rng"] }